/**
 * @since 2.0.0
 */
import { Alt3, Alt3C } from './Alt'
import { Applicative3, Applicative3C, getApplicativeMonoid } from './Applicative'
import {
  ap as ap_,
  apFirst as apFirst_,
  Apply1,
  Apply3,
  apS as apS_,
  apSecond as apSecond_,
  getApplySemigroup as getApplySemigroup_
} from './Apply'
import { Bifunctor3 } from './Bifunctor'
import { bind as bind_, Chain3, chainFirst as chainFirst_ } from './Chain'
import { compact as compact_, Compactable3C, separate as separate_ } from './Compactable'
import * as E from './Either'
import * as ET from './EitherT'
import {
  filter as filter_,
  Filterable3C,
  filterMap as filterMap_,
  partition as partition_,
  partitionMap as partitionMap_
} from './Filterable'
import {
  chainEitherK as chainEitherK_,
  chainOptionK as chainOptionK_,
  filterOrElse as filterOrElse_,
  FromEither3,
  fromEitherK as fromEitherK_,
  fromOption as fromOption_,
  fromOptionK as fromOptionK_,
  fromPredicate as fromPredicate_
} from './FromEither'
import { chainFirstIOK as chainFirstIOK_, chainIOK as chainIOK_, FromIO3, fromIOK as fromIOK_ } from './FromIO'
import {
  ask as ask_,
  asks as asks_,
  chainReaderK as chainReaderK_,
  FromReader3,
  fromReaderK as fromReaderK_
} from './FromReader'
import {
  chainFirstTaskK as chainFirstTaskK_,
  chainTaskK as chainTaskK_,
  FromTask3,
  fromTaskK as fromTaskK_
} from './FromTask'
import { flow, identity, Lazy, pipe } from './function'
import { bindTo as bindTo_, flap as flap_, Functor3 } from './Functor'
import * as _ from './internal'
import { IO } from './IO'
import { IOEither } from './IOEither'
import { Monad3, Monad3C } from './Monad'
import { MonadIO3 } from './MonadIO'
import { MonadTask3, MonadTask3C } from './MonadTask'
import { MonadThrow3, MonadThrow3C } from './MonadThrow'
import { Monoid } from './Monoid'
import { Option } from './Option'
import { Pointed3 } from './Pointed'
import { Predicate } from './Predicate'
import * as R from './Reader'
import { ReaderEither } from './ReaderEither'
import * as RT from './ReaderTask'
import { Refinement } from './Refinement'
import { Semigroup } from './Semigroup'
import * as T from './Task'
import * as TE from './TaskEither'

import Either = E.Either
import Task = T.Task
import TaskEither = TE.TaskEither
import Reader = R.Reader
import ReaderTask = RT.ReaderTask

// -------------------------------------------------------------------------------------
// model
// -------------------------------------------------------------------------------------

/**
 * @category model
 * @since 2.0.0
 */
export interface ReaderTaskEither<R, E, A> {
  (r: R): TaskEither<E, A>
}

// -------------------------------------------------------------------------------------
// constructors
// -------------------------------------------------------------------------------------

/**
 * @category constructors
 * @since 2.0.0
 */
export const fromTaskEither: <R, E, A>(ma: TaskEither<E, A>) => ReaderTaskEither<R, E, A> =
  /*#__PURE__*/
  R.of

/**
 * @category constructors
 * @since 2.0.0
 */
export const left: <R, E = never, A = never>(e: E) => ReaderTaskEither<R, E, A> =
  /*#__PURE__*/
  ET.left(RT.Pointed)

/**
 * @category constructors
 * @since 2.0.0
 */
export const right: <R, E = never, A = never>(a: A) => ReaderTaskEither<R, E, A> =
  /*#__PURE__*/
  ET.right(RT.Pointed)

/**
 * @category constructors
 * @since 2.0.0
 */
export const rightTask: <R, E = never, A = never>(ma: Task<A>) => ReaderTaskEither<R, E, A> =
  /*#__PURE__*/
  flow(TE.rightTask, fromTaskEither)

/**
 * @category constructors
 * @since 2.0.0
 */
export const leftTask: <R, E = never, A = never>(me: Task<E>) => ReaderTaskEither<R, E, A> =
  /*#__PURE__*/
  flow(TE.leftTask, fromTaskEither)

/**
 * @category constructors
 * @since 2.0.0
 */
export const rightReader: <R, E = never, A = never>(ma: Reader<R, A>) => ReaderTaskEither<R, E, A> = (ma) =>
  flow(ma, TE.right)

/**
 * @category constructors
 * @since 2.0.0
 */
export const leftReader: <R, E = never, A = never>(me: Reader<R, E>) => ReaderTaskEither<R, E, A> = (me) =>
  flow(me, TE.left)

/**
 * @category constructors
 * @since 2.5.0
 */
export const rightReaderTask: <R, E = never, A = never>(ma: ReaderTask<R, A>) => ReaderTaskEither<R, E, A> =
  /*#__PURE__*/
  ET.rightF(RT.Functor)

/**
 * @category constructors
 * @since 2.5.0
 */
export const leftReaderTask: <R, E = never, A = never>(me: ReaderTask<R, E>) => ReaderTaskEither<R, E, A> =
  /*#__PURE__*/
  ET.leftF(RT.Functor)

/**
 * @category constructors
 * @since 2.0.0
 */
export const fromIOEither: <R, E, A>(ma: IOEither<E, A>) => ReaderTaskEither<R, E, A> =
  /*#__PURE__*/
  flow(TE.fromIOEither, fromTaskEither)

/**
 * @category constructors
 * @since 2.0.0
 */
export const fromReaderEither = <R, E, A>(ma: ReaderEither<R, E, A>): ReaderTaskEither<R, E, A> =>
  flow(ma, TE.fromEither)

/**
 * @category constructors
 * @since 2.0.0
 */
export const rightIO: <R, E = never, A = never>(ma: IO<A>) => ReaderTaskEither<R, E, A> =
  /*#__PURE__*/
  flow(TE.rightIO, fromTaskEither)

/**
 * @category constructors
 * @since 2.0.0
 */
export const fromIO: FromIO3<URI>['fromIO'] = rightIO

/**
 * @category constructors
 * @since 2.0.0
 */
export const fromTask: FromTask3<URI>['fromTask'] = rightTask

/**
 * @category constructors
 * @since 2.0.0
 */
export const leftIO: <R, E = never, A = never>(me: IO<E>) => ReaderTaskEither<R, E, A> =
  /*#__PURE__*/
  flow(TE.leftIO, fromTaskEither)

/**
 * @category constructors
 * @since 2.11.0
 */
export const fromReader: FromReader3<URI>['fromReader'] = rightReader

/**
 * @category constructors
 * @since 2.0.0
 */
export const fromEither: <R, E, A>(e: E.Either<E, A>) => ReaderTaskEither<R, E, A> = RT.of

// -------------------------------------------------------------------------------------
// destructors
// -------------------------------------------------------------------------------------

/**
 * @category destructors
 * @since 2.10.0
 */
export const match: <E, B, A>(
  onLeft: (e: E) => B,
  onRight: (a: A) => B
) => <R>(ma: ReaderTaskEither<R, E, A>) => ReaderTask<R, B> =
  /*#__PURE__*/
  ET.match(RT.Functor)

/**
 * Less strict version of [`match`](#match).
 *
 * @category destructors
 * @since 2.10.0
 */
export const matchW: <E, B, A, C>(
  onLeft: (e: E) => B,
  onRight: (a: A) => C
) => <R>(ma: ReaderTaskEither<R, E, A>) => ReaderTask<R, B | C> = match as any

/**
 * @category destructors
 * @since 2.10.0
 */
export const matchE: <R, E, A, B>(
  onLeft: (e: E) => ReaderTask<R, B>,
  onRight: (a: A) => ReaderTask<R, B>
) => (ma: ReaderTaskEither<R, E, A>) => ReaderTask<R, B> =
  /*#__PURE__*/
  ET.matchE(RT.Chain)

/**
 * Alias of [`matchE`](#matche).
 *
 * @category destructors
 * @since 2.0.0
 */
export const fold = matchE

/**
 * Less strict version of [`matchE`](#matche).
 *
 * @category destructors
 * @since 2.10.0
 */
export const matchEW: <E, R2, B, A, R3, C>(
  onLeft: (e: E) => ReaderTask<R2, B>,
  onRight: (a: A) => ReaderTask<R3, C>
) => <R1>(ma: ReaderTaskEither<R1, E, A>) => ReaderTask<R1 & R2 & R3, B | C> = matchE as any

/**
 * Alias of [`matchEW`](#matchew).
 *
 * @category destructors
 * @since 2.10.0
 */
export const foldW = matchEW

/**
 * @category destructors
 * @since 2.0.0
 */
export const getOrElse: <R, E, A>(
  onLeft: (e: E) => ReaderTask<R, A>
) => (ma: ReaderTaskEither<R, E, A>) => ReaderTask<R, A> =
  /*#__PURE__*/
  ET.getOrElse(RT.Monad)

/**
 * Less strict version of [`getOrElse`](#getorelse).
 *
 * @category destructors
 * @since 2.6.0
 */
export const getOrElseW: <R2, E, B>(
  onLeft: (e: E) => ReaderTask<R2, B>
) => <R1, A>(ma: ReaderTaskEither<R1, E, A>) => ReaderTask<R1 & R2, A | B> = getOrElse as any

// -------------------------------------------------------------------------------------
// interop
// -------------------------------------------------------------------------------------

/**
 * @category interop
 * @since 2.10.0
 */
export const toUnion: <R, E, A>(fa: ReaderTaskEither<R, E, A>) => ReaderTask<R, E | A> =
  /*#__PURE__*/
  ET.toUnion(RT.Functor)

// -------------------------------------------------------------------------------------
// combinators
// -------------------------------------------------------------------------------------

/**
 * Changes the value of the local context during the execution of the action `ma` (similar to `Contravariant`'s
 * `contramap`).
 *
 * @category combinators
 * @since 2.0.0
 */
export const local: <R2, R1>(
  f: (r2: R2) => R1
) => <E, A>(ma: ReaderTaskEither<R1, E, A>) => ReaderTaskEither<R2, E, A> = R.local

/**
 * Less strict version of [`asksE`](#asksE).
 *
 * @category combinators
 * @since 2.11.0
 */
export const asksEW: <R1, R2, E, A>(f: (r1: R1) => ReaderTaskEither<R2, E, A>) => ReaderTaskEither<R1 & R2, E, A> =
  R.asksEW

/**
 * Effectfully accesses the environment.
 *
 * @category combinators
 * @since 2.11.0
 */
export const asksE: <R, E, A>(f: (r: R) => ReaderTaskEither<R, E, A>) => ReaderTaskEither<R, E, A> = asksEW

/**
 * @category combinators
 * @since 2.0.0
 */
export const orElse: <R, E1, A, E2>(
  onLeft: (e: E1) => ReaderTaskEither<R, E2, A>
) => (ma: ReaderTaskEither<R, E1, A>) => ReaderTaskEither<R, E2, A> =
  /*#__PURE__*/
  ET.orElse(RT.Monad)

/**
 * Less strict version of [`orElse`](#orelse).
 *
 * @category combinators
 * @since 2.10.0
 */
export const orElseW: <E1, R1, E2, B>(
  onLeft: (e: E1) => ReaderTaskEither<R1, E2, B>
) => <R2, A>(ma: ReaderTaskEither<R2, E1, A>) => ReaderTaskEither<R1 & R2, E2, A | B> = orElse as any

/**
 * @category combinators
 * @since 2.11.0
 */
export const orElseFirst: <E, R, B>(
  onLeft: (e: E) => ReaderTaskEither<R, E, B>
) => <A>(ma: ReaderTaskEither<R, E, A>) => ReaderTaskEither<R, E, A> =
  /*#__PURE__*/
  ET.orElseFirst(RT.Monad)

/**
 * @category combinators
 * @since 2.11.0
 */
export const orElseFirstW: <E1, R, E2, B>(
  onLeft: (e: E1) => ReaderTaskEither<R, E2, B>
) => <A>(ma: ReaderTaskEither<R, E1, A>) => ReaderTaskEither<R, E1 | E2, A> = orElseFirst as any

/**
 * @category combinators
 * @since 2.11.0
 */
export const orLeft: <E1, R, E2>(
  onLeft: (e: E1) => ReaderTask<R, E2>
) => <A>(fa: ReaderTaskEither<R, E1, A>) => ReaderTaskEither<R, E2, A> =
  /*#__PURE__*/
  ET.orLeft(RT.Monad)

/**
 * @category combinators
 * @since 2.0.0
 */
export const swap: <R, E, A>(ma: ReaderTaskEither<R, E, A>) => ReaderTaskEither<R, A, E> =
  /*#__PURE__*/
  ET.swap(RT.Functor)

/**
 * @category combinators
 * @since 2.4.0
 */
export const fromIOEitherK = <E, A extends ReadonlyArray<unknown>, B>(
  f: (...a: A) => IOEither<E, B>
): (<R>(...a: A) => ReaderTaskEither<R, E, B>) => flow(f, fromIOEither)

/**
 * Less strict version of [`chainIOEitherK`](#chainioeitherk).
 *
 * @category combinators
 * @since 2.6.1
 */
export const chainIOEitherKW: <E2, A, B>(
  f: (a: A) => IOEither<E2, B>
) => <R, E1>(ma: ReaderTaskEither<R, E1, A>) => ReaderTaskEither<R, E1 | E2, B> = (f) => chainW(fromIOEitherK(f))

/**
 * @category combinators
 * @since 2.4.0
 */
export const chainIOEitherK: <E, A, B>(
  f: (a: A) => IOEither<E, B>
) => <R>(ma: ReaderTaskEither<R, E, A>) => ReaderTaskEither<R, E, B> = chainIOEitherKW

/**
 * @category combinators
 * @since 2.4.0
 */
export const fromTaskEitherK = <E, A extends ReadonlyArray<unknown>, B>(
  f: (...a: A) => TaskEither<E, B>
): (<R>(...a: A) => ReaderTaskEither<R, E, B>) => flow(f, fromTaskEither)

/**
 * Less strict version of [`chainTaskEitherK`](#chaintaskeitherk).
 *
 * @category combinators
 * @since 2.6.1
 */
export const chainTaskEitherKW: <E2, A, B>(
  f: (a: A) => TaskEither<E2, B>
) => <R, E1>(ma: ReaderTaskEither<R, E1, A>) => ReaderTaskEither<R, E1 | E2, B> = (f) => chainW(fromTaskEitherK(f))

/**
 * @category combinators
 * @since 2.4.0
 */
export const chainTaskEitherK: <E, A, B>(
  f: (a: A) => TaskEither<E, B>
) => <R>(ma: ReaderTaskEither<R, E, A>) => ReaderTaskEither<R, E, B> = chainTaskEitherKW

// -------------------------------------------------------------------------------------
// non-pipeables
// -------------------------------------------------------------------------------------

const _map: Functor3<URI>['map'] = (fa, f) => pipe(fa, map(f))
const _apPar: Apply3<URI>['ap'] = (fab, fa) => pipe(fab, ap(fa))
const _apSeq: Apply3<URI>['ap'] = (fab, fa) =>
  pipe(
    fab,
    chain((f) => pipe(fa, map(f)))
  )
/* istanbul ignore next */
const _chain: Chain3<URI>['chain'] = (ma, f) => pipe(ma, chain(f))
/* istanbul ignore next */
const _alt: Alt3<URI>['alt'] = (fa, that) => pipe(fa, alt(that))
/* istanbul ignore next */
const _bimap: Bifunctor3<URI>['bimap'] = (fa, f, g) => pipe(fa, bimap(f, g))
/* istanbul ignore next */
const _mapLeft: Bifunctor3<URI>['mapLeft'] = (fa, f) => pipe(fa, mapLeft(f))

// -------------------------------------------------------------------------------------
// type class members
// -------------------------------------------------------------------------------------

/**
 * `map` can be used to turn functions `(a: A) => B` into functions `(fa: F<A>) => F<B>` whose argument and return types
 * use the type constructor `F` to represent some computational context.
 *
 * @category Functor
 * @since 2.0.0
 */
export const map: <A, B>(f: (a: A) => B) => <R, E>(fa: ReaderTaskEither<R, E, A>) => ReaderTaskEither<R, E, B> =
  /*#__PURE__*/
  ET.map(RT.Functor)

/**
 * Map a pair of functions over the two last type arguments of the bifunctor.
 *
 * @category Bifunctor
 * @since 2.0.0
 */
export const bimap: <E, G, A, B>(
  f: (e: E) => G,
  g: (a: A) => B
) => <R>(fa: ReaderTaskEither<R, E, A>) => ReaderTaskEither<R, G, B> =
  /*#__PURE__*/
  ET.bimap(RT.Functor)

/**
 * Map a function over the second type argument of a bifunctor.
 *
 * @category Bifunctor
 * @since 2.0.0
 */
export const mapLeft: <E, G>(f: (e: E) => G) => <R, A>(fa: ReaderTaskEither<R, E, A>) => ReaderTaskEither<R, G, A> =
  /*#__PURE__*/
  ET.mapLeft(RT.Functor)

/**
 * Apply a function to an argument under a type constructor.
 *
 * @category Apply
 * @since 2.0.0
 */
export const ap: <R, E, A>(
  fa: ReaderTaskEither<R, E, A>
) => <B>(fab: ReaderTaskEither<R, E, (a: A) => B>) => ReaderTaskEither<R, E, B> =
  /*#__PURE__*/
  ET.ap(RT.ApplyPar)

/**
 * Less strict version of [`ap`](#ap).
 *
 * @category Apply
 * @since 2.8.0
 */
export const apW: <R2, E2, A>(
  fa: ReaderTaskEither<R2, E2, A>
) => <R1, E1, B>(fab: ReaderTaskEither<R1, E1, (a: A) => B>) => ReaderTaskEither<R1 & R2, E1 | E2, B> = ap as any

/**
 * @category Pointed
 * @since 2.7.0
 */
export const of: <R, E = never, A = never>(a: A) => ReaderTaskEither<R, E, A> = right

/**
 * Composes computations in sequence, using the return value of one computation to determine the next computation.
 *
 * @category Monad
 * @since 2.0.0
 */
export const chain: <R, E, A, B>(
  f: (a: A) => ReaderTaskEither<R, E, B>
) => (ma: ReaderTaskEither<R, E, A>) => ReaderTaskEither<R, E, B> =
  /*#__PURE__*/
  ET.chain(RT.Monad)

/**
 * Less strict version of [`chain`](#chain).
 *
 * @category Monad
 * @since 2.6.0
 */
export const chainW: <R2, E2, A, B>(
  f: (a: A) => ReaderTaskEither<R2, E2, B>
) => <R1, E1>(ma: ReaderTaskEither<R1, E1, A>) => ReaderTaskEither<R1 & R2, E1 | E2, B> = chain as any

/**
 * Derivable from `Chain`.
 *
 * @category combinators
 * @since 2.0.0
 */
export const flatten: <R, E, A>(mma: ReaderTaskEither<R, E, ReaderTaskEither<R, E, A>>) => ReaderTaskEither<R, E, A> =
  /*#__PURE__*/
  chain(identity)

/**
 * Identifies an associative operation on a type constructor. It is similar to `Semigroup`, except that it applies to
 * types of kind `* -> *`.
 *
 * @category Alt
 * @since 2.0.0
 */
export const alt: <R, E, A>(
  that: () => ReaderTaskEither<R, E, A>
) => (fa: ReaderTaskEither<R, E, A>) => ReaderTaskEither<R, E, A> =
  /*#__PURE__*/
  ET.alt(RT.Monad)

/**
 * Less strict version of [`alt`](#alt).
 *
 * @category Alt
 * @since 2.9.0
 */
export const altW: <R2, E2, B>(
  that: () => ReaderTaskEither<R2, E2, B>
) => <R1, E1, A>(fa: ReaderTaskEither<R1, E1, A>) => ReaderTaskEither<R1 & R2, E1 | E2, A | B> = alt as any

/**
 * @category MonadThrow
 * @since 2.0.0
 */
export const throwError: MonadThrow3<URI>['throwError'] = left

// -------------------------------------------------------------------------------------
// instances
// -------------------------------------------------------------------------------------

/**
 * @category instances
 * @since 2.0.0
 */
export const URI = 'ReaderTaskEither'

/**
 * @category instances
 * @since 2.0.0
 */
export type URI = typeof URI

declare module './HKT' {
  interface URItoKind3<R, E, A> {
    readonly [URI]: ReaderTaskEither<R, E, A>
  }
}

/**
 * @category instances
 * @since 2.10.0
 */
export const getCompactable = <E>(M: Monoid<E>): Compactable3C<URI, E> => {
  const C = E.getCompactable(M)
  return {
    URI,
    _E: undefined as any,
    compact: compact_(RT.Functor, C),
    separate: separate_(RT.Functor, C, E.Functor)
  }
}

/**
 * @category instances
 * @since 2.10.0
 */
export function getFilterable<E>(M: Monoid<E>): Filterable3C<URI, E> {
  const F = E.getFilterable(M)
  const C = getCompactable(M)

  const filter = filter_(RT.Functor, F)
  const filterMap = filterMap_(RT.Functor, F)
  const partition = partition_(RT.Functor, F)
  const partitionMap = partitionMap_(RT.Functor, F)
  return {
    URI,
    _E: undefined as any,
    map: _map,
    compact: C.compact,
    separate: C.separate,
    filter: <R, A>(fa: ReaderTaskEither<R, E, A>, predicate: Predicate<A>) => pipe(fa, filter(predicate)),
    filterMap: (fa, f) => pipe(fa, filterMap(f)),
    partition: <R, A>(fa: ReaderTaskEither<R, E, A>, predicate: Predicate<A>) => pipe(fa, partition(predicate)),
    partitionMap: (fa, f) => pipe(fa, partitionMap(f))
  }
}

/**
 * @category instances
 * @since 2.7.0
 */
export function getApplicativeReaderTaskValidation<E>(A: Apply1<T.URI>, S: Semigroup<E>): Applicative3C<URI, E> {
  const ap = ap_(R.Apply, TE.getApplicativeTaskValidation(A, S))
  return {
    URI,
    _E: undefined as any,
    map: _map,
    ap: (fab, fa) => pipe(fab, ap(fa)),
    of
  }
}

/**
 * @category instances
 * @since 2.7.0
 */
export function getAltReaderTaskValidation<E>(S: Semigroup<E>): Alt3C<URI, E> {
  const alt = ET.altValidation(RT.Monad, S)
  return {
    URI,
    _E: undefined as any,
    map: _map,
    alt: (fa, that) => pipe(fa, alt(that))
  }
}

/**
 * @category instances
 * @since 2.7.0
 */
export const Functor: Functor3<URI> = {
  URI,
  map: _map
}

/**
 * Derivable from `Functor`.
 *
 * @category combinators
 * @since 2.10.0
 */
export const flap =
  /*#_PURE_*/
  flap_(Functor)

/**
 * @category instances
 * @since 2.10.0
 */
export const Pointed: Pointed3<URI> = {
  URI,
  of
}

/**
 * @category instances
 * @since 2.10.0
 */
export const ApplyPar: Apply3<URI> = {
  URI,
  map: _map,
  ap: _apPar
}

/**
 * Combine two effectful actions, keeping only the result of the first.
 *
 * Derivable from `Apply`.
 *
 * @category combinators
 * @since 2.0.0
 */
export const apFirst =
  /*#__PURE__*/
  apFirst_(ApplyPar)

/**
 * Combine two effectful actions, keeping only the result of the second.
 *
 * Derivable from `Apply`.
 *
 * @category combinators
 * @since 2.0.0
 */
export const apSecond =
  /*#__PURE__*/
  apSecond_(ApplyPar)

/**
 * @category instances
 * @since 2.7.0
 */
export const ApplicativePar: Applicative3<URI> = {
  URI,
  map: _map,
  ap: _apPar,
  of
}

/**
 * @category instances
 * @since 2.10.0
 */
export const ApplySeq: Apply3<URI> = {
  URI,
  map: _map,
  ap: _apSeq
}

/**
 * @category instances
 * @since 2.7.0
 */
export const ApplicativeSeq: Applicative3<URI> = {
  URI,
  map: _map,
  ap: _apSeq,
  of
}

/**
 * @category instances
 * @since 2.10.0
 */
export const Chain: Chain3<URI> = {
  URI,
  map: _map,
  ap: _apPar,
  chain: _chain
}

/**
 * @category instances
 * @since 2.10.0
 */
export const Monad: Monad3<URI> = {
  URI,
  map: _map,
  ap: _apPar,
  chain: _chain,
  of
}

/**
 * @category instances
 * @since 2.10.0
 */
export const MonadIO: MonadIO3<URI> = {
  URI,
  map: _map,
  ap: _apPar,
  chain: _chain,
  of,
  fromIO
}

/**
 * @category instances
 * @since 2.10.0
 */
export const MonadTask: MonadTask3<URI> = {
  URI,
  map: _map,
  ap: _apPar,
  chain: _chain,
  of,
  fromIO,
  fromTask
}

/**
 * @category instances
 * @since 2.10.0
 */
export const MonadThrow: MonadThrow3<URI> = {
  URI,
  map: _map,
  ap: _apPar,
  chain: _chain,
  of,
  throwError
}

/**
 * Composes computations in sequence, using the return value of one computation to determine the next computation and
 * keeping only the result of the first.
 *
 * Derivable from `Chain`.
 *
 * @category combinators
 * @since 2.0.0
 */
export const chainFirst: <R, E, A, B>(
  f: (a: A) => ReaderTaskEither<R, E, B>
) => (ma: ReaderTaskEither<R, E, A>) => ReaderTaskEither<R, E, A> =
  /*#__PURE__*/
  chainFirst_(Chain)

/**
 * Less strict version of [`chainFirst`](#chainfirst).
 *
 * Derivable from `Chain`.
 *
 * @category combinators
 * @since 2.8.0
 */
export const chainFirstW: <R2, E2, A, B>(
  f: (a: A) => ReaderTaskEither<R2, E2, B>
) => <R1, E1>(ma: ReaderTaskEither<R1, E1, A>) => ReaderTaskEither<R1 & R2, E1 | E2, A> = chainFirst as any

/**
 * @category instances
 * @since 2.7.0
 */
export const Bifunctor: Bifunctor3<URI> = {
  URI,
  bimap: _bimap,
  mapLeft: _mapLeft
}

/**
 * @category instances
 * @since 2.7.0
 */
export const Alt: Alt3<URI> = {
  URI,
  map: _map,
  alt: _alt
}

/**
 * @category instances
 * @since 2.11.0
 */
export const FromReader: FromReader3<URI> = {
  URI,
  fromReader
}

/**
 * Reads the current context.
 *
 * @category constructors
 * @since 2.0.0
 */
export const ask: <R, E = never>() => ReaderTaskEither<R, E, R> =
  /*#__PURE__*/
  ask_(FromReader)

/**
 * Projects a value from the global context in a `ReaderEither`.
 *
 * @category constructors
 * @since 2.0.0
 */
export const asks: <R, A, E = never>(f: (r: R) => A) => ReaderTaskEither<R, E, A> =
  /*#__PURE__*/
  asks_(FromReader)

/**
 * @category combinators
 * @since 2.11.0
 */
export const fromReaderK: <A extends ReadonlyArray<unknown>, R, B>(
  f: (...a: A) => Reader<R, B>
) => <E = never>(...a: A) => ReaderTaskEither<R, E, B> =
  /*#__PURE__*/
  fromReaderK_(FromReader)

/**
 * @category combinators
 * @since 2.11.0
 */
export const chainReaderK: <A, R, B>(
  f: (a: A) => Reader<R, B>
) => <E = never>(ma: ReaderTaskEither<R, E, A>) => ReaderTaskEither<R, E, B> =
  /*#__PURE__*/
  chainReaderK_(FromReader, Chain)

/**
 * @category instances
 * @since 2.10.0
 */
export const FromEither: FromEither3<URI> = {
  URI,
  fromEither
}

/**
 * @category constructors
 * @since 2.0.0
 */
export const fromOption: <E>(onNone: Lazy<E>) => <R, A>(ma: Option<A>) => ReaderTaskEither<R, E, A> =
  /*#__PURE__*/
  fromOption_(FromEither)

/**
 * @category combinators
 * @since 2.10.0
 */
export const fromOptionK =
  /*#__PURE__*/
  fromOptionK_(FromEither)

/**
 * @category combinators
 * @since 2.10.0
 */
export const chainOptionK =
  /*#__PURE__*/
  chainOptionK_(FromEither, Chain)

/**
 * @category combinators
 * @since 2.4.0
 */
export const chainEitherK: <E, A, B>(
  f: (a: A) => E.Either<E, B>
) => <R>(ma: ReaderTaskEither<R, E, A>) => ReaderTaskEither<R, E, B> =
  /*#__PURE__*/
  chainEitherK_(FromEither, Chain)

/**
 * Less strict version of [`chainEitherK`](#chaineitherk).
 *
 * @category combinators
 * @since 2.6.1
 */
export const chainEitherKW: <E2, A, B>(
  f: (a: A) => Either<E2, B>
) => <R, E1>(ma: ReaderTaskEither<R, E1, A>) => ReaderTaskEither<R, E1 | E2, B> = chainEitherK as any

/**
 * @category constructors
 * @since 2.0.0
 */
export const fromPredicate: {
  <E, A, B extends A>(refinement: Refinement<A, B>, onFalse: (a: A) => E): <R>(a: A) => ReaderTaskEither<R, E, B>
  <E, A>(predicate: Predicate<A>, onFalse: (a: A) => E): <R>(a: A) => ReaderTaskEither<R, E, A>
} =
  /*#__PURE__*/
  fromPredicate_(FromEither)

/**
 * @category combinators
 * @since 2.0.0
 */
export const filterOrElse: {
  <E, A, B extends A>(refinement: Refinement<A, B>, onFalse: (a: A) => E): <R>(
    ma: ReaderTaskEither<R, E, A>
  ) => ReaderTaskEither<R, E, B>
  <E, A>(predicate: Predicate<A>, onFalse: (a: A) => E): <R>(ma: ReaderTaskEither<R, E, A>) => ReaderTaskEither<R, E, A>
} =
  /*#__PURE__*/
  filterOrElse_(FromEither, Chain)

/**
 * Less strict version of [`filterOrElse`](#filterorelse).
 *
 * @category combinators
 * @since 2.9.0
 */
export const filterOrElseW: {
  <A, B extends A, E2>(refinement: Refinement<A, B>, onFalse: (a: A) => E2): <R, E1>(
    ma: ReaderTaskEither<R, E1, A>
  ) => ReaderTaskEither<R, E1 | E2, B>
  <A, E2>(predicate: Predicate<A>, onFalse: (a: A) => E2): <R, E1>(
    ma: ReaderTaskEither<R, E1, A>
  ) => ReaderTaskEither<R, E1 | E2, A>
} = filterOrElse

/**
 * @category combinators
 * @since 2.4.0
 */
export const fromEitherK: <E, A extends ReadonlyArray<unknown>, B>(
  f: (...a: A) => E.Either<E, B>
) => <R>(...a: A) => ReaderTaskEither<R, E, B> =
  /*#__PURE__*/
  fromEitherK_(FromEither)

/**
 * @category instances
 * @since 2.10.0
 */
export const FromIO: FromIO3<URI> = {
  URI,
  fromIO
}

/**
 * @category combinators
 * @since 2.10.0
 */
export const fromIOK =
  /*#__PURE__*/
  fromIOK_(FromIO)

/**
 * @category combinators
 * @since 2.10.0
 */
export const chainIOK =
  /*#__PURE__*/
  chainIOK_(FromIO, Chain)

/**
 * @category combinators
 * @since 2.10.0
 */
export const chainFirstIOK =
  /*#__PURE__*/
  chainFirstIOK_(FromIO, Chain)

/**
 * @category instances
 * @since 2.10.0
 */
export const FromTask: FromTask3<URI> = {
  URI,
  fromIO,
  fromTask
}

/**
 * @category combinators
 * @since 2.10.0
 */
export const fromTaskK =
  /*#__PURE__*/
  fromTaskK_(FromTask)

/**
 * @category combinators
 * @since 2.10.0
 */
export const chainTaskK =
  /*#__PURE__*/
  chainTaskK_(FromTask, Chain)

/**
 * @category combinators
 * @since 2.10.0
 */
export const chainFirstTaskK =
  /*#__PURE__*/
  chainFirstTaskK_(FromTask, Chain)

// -------------------------------------------------------------------------------------
// utils
// -------------------------------------------------------------------------------------

/**
 * Make sure that a resource is cleaned up in the event of an exception (\*). The release action is called regardless of
 * whether the body action throws (\*) or returns.
 *
 * (\*) i.e. returns a `Left`
 *
 * @since 2.0.4
 */
export function bracket<R, E, A, B>(
  aquire: ReaderTaskEither<R, E, A>,
  use: (a: A) => ReaderTaskEither<R, E, B>,
  release: (a: A, e: Either<E, B>) => ReaderTaskEither<R, E, void>
): ReaderTaskEither<R, E, B> {
  return (r) =>
    TE.bracket(
      aquire(r),
      (a) => use(a)(r),
      (a, e) => release(a, e)(r)
    )
}

// -------------------------------------------------------------------------------------
// do notation
// -------------------------------------------------------------------------------------

/**
 * @since 2.9.0
 */
export const Do: ReaderTaskEither<unknown, never, {}> =
  /*#__PURE__*/
  of(_.emptyRecord)

/**
 * @since 2.8.0
 */
export const bindTo =
  /*#__PURE__*/
  bindTo_(Functor)

/**
 * @since 2.8.0
 */
export const bind =
  /*#__PURE__*/
  bind_(Chain)

/**
 * @since 2.8.0
 */
export const bindW: <N extends string, A, R2, E2, B>(
  name: Exclude<N, keyof A>,
  f: (a: A) => ReaderTaskEither<R2, E2, B>
) => <R1, E1>(
  fa: ReaderTaskEither<R1, E1, A>
) => ReaderTaskEither<R1 & R2, E1 | E2, { readonly [K in keyof A | N]: K extends keyof A ? A[K] : B }> = bind as any

// -------------------------------------------------------------------------------------
// pipeable sequence S
// -------------------------------------------------------------------------------------

/**
 * @since 2.8.0
 */
export const apS =
  /*#__PURE__*/
  apS_(ApplyPar)

/**
 * @since 2.8.0
 */
export const apSW: <A, N extends string, R2, E2, B>(
  name: Exclude<N, keyof A>,
  fb: ReaderTaskEither<R2, E2, B>
) => <R1, E1>(
  fa: ReaderTaskEither<R1, E1, A>
) => ReaderTaskEither<R1 & R2, E1 | E2, { readonly [K in keyof A | N]: K extends keyof A ? A[K] : B }> = apS as any

// -------------------------------------------------------------------------------------
// array utils
// -------------------------------------------------------------------------------------

/**
 * Equivalent to `ReadonlyArray#traverseWithIndex(ApplicativePar)`.
 *
 * @since 2.9.0
 */
export const traverseArrayWithIndex = <R, E, A, B>(
  f: (index: number, a: A) => ReaderTaskEither<R, E, B>
): ((as: ReadonlyArray<A>) => ReaderTaskEither<R, E, ReadonlyArray<B>>) =>
  flow(R.traverseArrayWithIndex(f), R.map(TE.sequenceArray))

/**
 * Equivalent to `ReadonlyArray#traverse(ApplicativePar)`.
 *
 * @since 2.9.0
 */
export const traverseArray = <R, E, A, B>(
  f: (a: A) => ReaderTaskEither<R, E, B>
): ((as: ReadonlyArray<A>) => ReaderTaskEither<R, E, ReadonlyArray<B>>) => traverseArrayWithIndex((_, a) => f(a))

/**
 * Equivalent to `ReadonlyArray#sequence(ApplicativePar)`.
 *
 * @since 2.9.0
 */
export const sequenceArray: <R, E, A>(
  arr: ReadonlyArray<ReaderTaskEither<R, E, A>>
) => ReaderTaskEither<R, E, ReadonlyArray<A>> =
  /*#__PURE__*/
  traverseArray(identity)

/**
 * Equivalent to `ReadonlyArray#traverseWithIndex(ApplicativeSeq)`.
 *
 * @since 2.9.0
 */
export const traverseSeqArrayWithIndex = <R, E, A, B>(
  f: (index: number, a: A) => ReaderTaskEither<R, E, B>
): ((as: ReadonlyArray<A>) => ReaderTaskEither<R, E, ReadonlyArray<B>>) =>
  flow(R.traverseArrayWithIndex(f), R.map(TE.sequenceSeqArray))

/**
 * Equivalent to `ReadonlyArray#traverse(ApplicativeSeq)`.
 *
 * @since 2.9.0
 */
export const traverseSeqArray = <R, E, A, B>(
  f: (a: A) => ReaderTaskEither<R, E, B>
): ((as: ReadonlyArray<A>) => ReaderTaskEither<R, E, ReadonlyArray<B>>) => traverseSeqArrayWithIndex((_, a) => f(a))

/**
 * Equivalent to `ReadonlyArray#sequence(ApplicativeSeq)`.
 *
 * @since 2.9.0
 */
export const sequenceSeqArray: <R, E, A>(
  arr: ReadonlyArray<ReaderTaskEither<R, E, A>>
) => ReaderTaskEither<R, E, ReadonlyArray<A>> =
  /*#__PURE__*/
  traverseSeqArray(identity)

// -------------------------------------------------------------------------------------
// deprecated
// -------------------------------------------------------------------------------------

// tslint:disable: deprecation

/**
 * Use small, specific instances instead.
 *
 * @category instances
 * @since 2.0.0
 * @deprecated
 */
export const readerTaskEither: Monad3<URI> & Bifunctor3<URI> & Alt3<URI> & MonadTask3<URI> & MonadThrow3<URI> = {
  URI,
  map: _map,
  of,
  ap: _apPar,
  chain: _chain,
  alt: _alt,
  bimap: _bimap,
  mapLeft: _mapLeft,
  fromIO,
  fromTask,
  throwError
}

/**
 * Use small, specific instances instead.
 *
 * @category instances
 * @since 2.0.0
 * @deprecated
 */

export const readerTaskEitherSeq: typeof readerTaskEither = {
  URI,
  map: _map,
  of,
  ap: _apSeq,
  chain: _chain,
  alt: _alt,
  bimap: _bimap,
  mapLeft: _mapLeft,
  fromIO,
  fromTask,
  throwError
}

/**
 * Use [`getApplySemigroup`](./Apply.ts.html#getApplySemigroup) instead.
 *
 * Semigroup returning the left-most `Left` value. If both operands are `Right`s then the inner values
 * are concatenated using the provided `Semigroup`
 *
 * @category instances
 * @since 2.0.0
 * @deprecated
 */
export const getApplySemigroup: <R, E, A>(S: Semigroup<A>) => Semigroup<ReaderTaskEither<R, E, A>> =
  /*#__PURE__*/
  getApplySemigroup_(ApplySeq)

/**
 * Use [`getApplicativeMonoid`](./Applicative.ts.html#getApplicativeMonoid) instead.
 *
 * @category instances
 * @since 2.0.0
 * @deprecated
 */
export const getApplyMonoid: <R, E, A>(M: Monoid<A>) => Monoid<ReaderTaskEither<R, E, A>> =
  /*#__PURE__*/
  getApplicativeMonoid(ApplicativeSeq)

/**
 * Use [`getApplySemigroup`](./Apply.ts.html#getApplySemigroup) instead.
 *
 * @category instances
 * @since 2.0.0
 * @deprecated
 */
export const getSemigroup = <R, E, A>(S: Semigroup<A>): Semigroup<ReaderTaskEither<R, E, A>> =>
  getApplySemigroup_(RT.ApplySeq)(E.getSemigroup(S))

/**
 * Use [`getApplicativeReaderTaskValidation`](#getapplicativereadertaskvalidation) and [`getAltReaderTaskValidation`](#getaltreadertaskvalidation) instead.
 *
 * @category instances
 * @since 2.3.0
 * @deprecated
 */
export function getReaderTaskValidation<E>(
  SE: Semigroup<E>
): Monad3C<URI, E> & Bifunctor3<URI> & Alt3C<URI, E> & MonadTask3C<URI, E> & MonadThrow3C<URI, E> {
  const applicativeReaderTaskValidation = getApplicativeReaderTaskValidation(T.ApplicativePar, SE)
  const altReaderTaskValidation = getAltReaderTaskValidation(SE)
  return {
    URI,
    _E: undefined as any,
    map: _map,
    of,
    chain: _chain,
    bimap: _bimap,
    mapLeft: _mapLeft,
    ap: applicativeReaderTaskValidation.ap,
    alt: altReaderTaskValidation.alt,
    fromIO,
    fromTask,
    throwError
  }
}

/**
 * @since 2.0.0
 * @deprecated
 */
/* istanbul ignore next */
export function run<R, E, A>(ma: ReaderTaskEither<R, E, A>, r: R): Promise<Either<E, A>> {
  return ma(r)()
<<<<<<< HEAD
}
=======
}

/**
 * Use [`local`](./Reader.ts.html#local) instead.
 *
 * @category combinators
 * @since 2.0.0
 * @deprecated
 */
export const local: <R2, R1>(
  f: (r2: R2) => R1
) => <E, A>(ma: ReaderTaskEither<R1, E, A>) => ReaderTaskEither<R2, E, A> = R.local
>>>>>>> e33bf40b
<|MERGE_RESOLUTION|>--- conflicted
+++ resolved
@@ -317,17 +317,6 @@
 // -------------------------------------------------------------------------------------
 
 /**
- * Changes the value of the local context during the execution of the action `ma` (similar to `Contravariant`'s
- * `contramap`).
- *
- * @category combinators
- * @since 2.0.0
- */
-export const local: <R2, R1>(
-  f: (r2: R2) => R1
-) => <E, A>(ma: ReaderTaskEither<R1, E, A>) => ReaderTaskEither<R2, E, A> = R.local
-
-/**
  * Less strict version of [`asksE`](#asksE).
  *
  * @category combinators
@@ -1375,9 +1364,6 @@
 /* istanbul ignore next */
 export function run<R, E, A>(ma: ReaderTaskEither<R, E, A>, r: R): Promise<Either<E, A>> {
   return ma(r)()
-<<<<<<< HEAD
-}
-=======
 }
 
 /**
@@ -1389,5 +1375,4 @@
  */
 export const local: <R2, R1>(
   f: (r2: R2) => R1
-) => <E, A>(ma: ReaderTaskEither<R1, E, A>) => ReaderTaskEither<R2, E, A> = R.local
->>>>>>> e33bf40b
+) => <E, A>(ma: ReaderTaskEither<R1, E, A>) => ReaderTaskEither<R2, E, A> = R.local